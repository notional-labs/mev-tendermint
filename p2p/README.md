--- conflicted
+++ resolved
@@ -4,18 +4,8 @@
 
 Docs:
 
-<<<<<<< HEAD
-See:
-
-- [docs/connection] for details on how connections and multiplexing work
-- [docs/peer] for details on peer ID, handshakes, and peer exchange
-- [docs/node] for details about different types of nodes and how they should work
-- [docs/pex] for details on peer discovery and exchange
-- [docs/config] for details on some config options
-=======
 - [Connection](../docs/specification/new-spec/p2p/connection.md) for details on how connections and multiplexing work
 - [Peer](../docs/specification/new-spec/p2p/peer.md) for details on peer ID, handshakes, and peer exchange
 - [Node](../docs/specification/new-spec/p2p/node.md) for details about different types of nodes and how they should work
 - [Pex](../docs/specification/new-spec/p2p/pex.md) for details on peer discovery and exchange
-- [Config](../docs/specification/new-spec/p2p/config.md) for details on some config option
->>>>>>> b32474bb
+- [Config](../docs/specification/new-spec/p2p/config.md) for details on some config option